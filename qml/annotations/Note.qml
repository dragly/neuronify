--- conflicted
+++ resolved
@@ -17,11 +17,7 @@
     width: 180
     height: 120
 
-<<<<<<< HEAD
-    color: "#c6dbef"
-=======
     color: "#54B2FF"
->>>>>>> 0e6c3116f7608be0d32e78ffc4bdef310ac3833b
 
     Component.onCompleted: {
         dumpableProperties = dumpableProperties.concat(
