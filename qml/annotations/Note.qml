--- conflicted
+++ resolved
@@ -18,11 +18,6 @@
     height: 120
 
     color: "#54B2FF"
-<<<<<<< HEAD
-
-=======
->>>>>>> 15949c9f
-
     Component.onCompleted: {
         dumpableProperties = dumpableProperties.concat(
                     ["text", "width", "height"])
