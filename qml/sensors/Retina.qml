import QtQuick 2.0
import QtQuick.Controls 1.3
import QtMultimedia 5.4
import Neuronify 1.0
import "../paths"
import "../hud"
import "../controls"
import ".."


import "../paths"
import "../hud"
import "../controls"
import ".."


/*!
\qmltype Retina
\inqmlmodule Neuronify
\ingroup neuronify-sensors
\brief Visual sensor that can be connected to neurons to generate activity
based on the receptive field of the sensor and the visual stimuli captured by
the camera.

Test test
*/

<<<<<<< HEAD
=======

>>>>>>> 8fa91078
Node {
    id: root
    objectName: "retina"
    fileName: "sensors/Retina.qml"

    property point connectionPoint: Qt.point(x + width / 2, y + height / 2)
    property VideoSurface videoSurface: null;
    property int fieldIndex: 0
    property int viewIndex: 0

    width: 240
    height: 180

    dumpableProperties: [
        "x",
        "y"
    ]

    onVideoSurfaceChanged: {
        if(!videoSurface){
            return
        }
        if(!videoSurface.camera.ActiveState){
            videoSurface.camera.start()
        }
    }

    ReceptiveField{
        id:recField
        resolutionHeight : 50
        resolutionWidth : 50
        spatialType: ReceptiveField.OffLeftRF
    }

    engine: RetinaEngine {
        id: retinaEngine
        receptiveField: recField
        videoSurface: root.videoSurface
        plotReceptiveField: false
    }

    controls: Component {
        Column {
            anchors.fill: parent

            Text {
                text: "Resolution Height: " + recField.resolutionHeight.toFixed(1)
            }
            BoundSlider {
                minimumValue: 10
                maximumValue: 300
                stepSize: 1
                target: recField
                property: "resolutionHeight"
            }

            Text {
                text: "Resolution Width: " + recField.resolutionWidth.toFixed(1)
            }
            BoundSlider {
                minimumValue: 10
                maximumValue: 300
                stepSize: 1
                target: recField
                property: "resolutionWidth"
            }
            Text {
                text: "Receptive Field: "
            }
            ComboBox {
                id: comboBox
                width: 200
                model: fieldTypes

                onChildrenChanged: {
                    if(!currentIndex+1){
                        currentIndex = fieldIndex
                    }
                }

                onCurrentIndexChanged: {
                    recField.spatialType = model.get(currentIndex).name
                    fieldIndex = currentIndex
                }

            }
            ComboBox {
                id: displayComboBox
                width: 200
                model: imageView

                onChildrenChanged: {
                    if(!currentIndex+1){

                        currentIndex = viewIndex
                    }
                }

                onCurrentIndexChanged: {
                    //recField.receptiveFieldType = model.get(currentIndex).name
                    if(currentIndex == 0) retinaEngine.plotReceptiveField = false
                    else retinaEngine.plotReceptiveField = true
                    viewIndex = currentIndex
                }

            }

        }

    }

    ListModel {
        id: fieldTypes
        ListElement {text: "Gabor"; name: ReceptiveField.GaborRF}
        ListElement {text: "Off-left";   name: ReceptiveField.OffLeftRF}
        ListElement {text: "Off-right";  name: ReceptiveField.OffRightRF}
        ListElement {text: "Off-top";    name: ReceptiveField.OffTopRF}
        ListElement {text: "Off-bottom"; name: ReceptiveField.OffBottomRF}

    }


    ListModel {
        id: imageView
        ListElement {text: "Camera";   name: 1}
        ListElement {text: "Receptive Field";   name: 2}
    }

    Rectangle {
        color: "#756bb1"
        anchors.fill: parent
        radius: 5
        border.width: 2.0
        border.color: "#BCBDDC"
    }

    RetinaPainter {
        id: retinaPainter
        retinaEngine: retinaEngine
        anchors {
            fill: parent
            margins: 5
        }
        property bool plotReceptiveField: true
    }

    ResizeRectangle {
    }

    Connector {
        visible: root.selected
        onDropped: {
            root.droppedConnector(root, connector)
        }
    }
}

<|MERGE_RESOLUTION|>--- conflicted
+++ resolved
@@ -6,8 +6,6 @@
 import "../hud"
 import "../controls"
 import ".."
-
-
 import "../paths"
 import "../hud"
 import "../controls"
@@ -21,14 +19,8 @@
 \brief Visual sensor that can be connected to neurons to generate activity
 based on the receptive field of the sensor and the visual stimuli captured by
 the camera.
-
-Test test
 */
 
-<<<<<<< HEAD
-=======
-
->>>>>>> 8fa91078
 Node {
     id: root
     objectName: "retina"
