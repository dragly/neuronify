--- conflicted
+++ resolved
@@ -25,11 +25,8 @@
 
     engine: RetinaEngine {
         id: retinaEngine
-<<<<<<< HEAD
 
-=======
         camera: camera
->>>>>>> db09de5a
     }
 
     RetinaPainter {
