--- conflicted
+++ resolved
@@ -60,11 +60,7 @@
                 target: rasterRoot
                 property: "timeRange"
                 minimumValue: 1.0
-<<<<<<< HEAD
-                maximumValue: 50.0
-=======
                 maximumValue: 100.0
->>>>>>> d4700d8e
             }
         }
     }
