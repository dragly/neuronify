import QtQuick 2.0
import QtQuick.Controls 1.0

import QtQuick.Controls.Styles 1.0

import Neuronify 1.0

import ".."
import "../controls"
import "../edges"
import "../style"

/*!
\qmltype Speaker
\inqmlmodule Neuronify
\ingroup neuronify-meters
\brief A speaker that emits a sound whenever a connected neuron fires

Neurons can connect to the speaker. When they do, the speaker will emit a sound
whenever the neuron fires an action potential. The sound and volume can be set in
the associated controls Component.
*/

Node {
    id: speaker
    property alias source: soundBank.source
<<<<<<< HEAD
    property var neuronBindings: []
=======
    property int numberOfEdges: 0
>>>>>>> 9686ded8

    objectName: "Speaker"
    filename: "meters/Speaker.qml"

    width: 64
    height: 64

    preferredEdge: MeterEdge {}

    canReceiveConnections: false

    controls: Component {
        PropertiesPage {
            property string title: "Speaker"
            width: parent ? parent.width : 100

            Component.onCompleted: {
                for(var i = 0; i < repeater.count; i++) {
                    var item = repeater.itemAt(i)
                    if(Qt.resolvedUrl(item.source) === Qt.resolvedUrl(soundBank.source)) {
                        item.checked = true
                    }
                }
            }


            BoundSlider {
                target: soundBank
                property: "volume"
                minimumValue: 0.0
                maximumValue: 1.0
                text: "Volume"
            }

            CheckBox {
                id: mutedCheckBox
                Text{
                    anchors.left: parent.right
                    anchors.verticalCenter: parent.verticalCenter
                    text: "Muted"
                    font: Style.control.font
                    color: Style.text.color
                }

                checked: soundBank.muted
            }
            Binding {
                target: soundBank
                property: "muted"
                value: mutedCheckBox.checked
            }
            Button {
                text: "Connect to all neurons"
                onClicked: {
                    var itemA = speaker
                    for (var i in speaker.simulator.graphEngine.nodes){
                        var itemB = graphEngine.nodes[i]
                        if (itemB.objectName.indexOf("neuron") + itemB.objectName.indexOf("Neuron") != -2){
                            if (!speaker.simulator.connectionExists(itemA, itemB)){
                                speaker.simulator.connectEntities(itemA, itemB)
                            }
                        }
                    }
                }
            }

            ExclusiveGroup { id: soundGroup }
            Repeater {
                id: repeater
                model: soundsModel
                RadioButton {
                    property url source: model.source
                    exclusiveGroup: soundGroup

                    Text{
                        anchors.left: parent.right
                        anchors.verticalCenter: parent.verticalCenter
                        text:  model.name
                        font: Style.control.font
                        color: Style.text.color
                    }
//                    text: model.name

                    onCheckedChanged: {
                        if(checked) {
                            soundBank.source = model.source
                        }
                    }
                }
            }
        }
    }

    savedProperties: PropertyGroup {
        property alias source: speaker.source
    }

    onEdgeAdded: {
        numberOfEdges +=1
        var neuron = edge.itemB;
        var binding = {
            neuron: neuron,
            playSound: function() {
                soundBank.play();
            }
        }
        neuron.fired.connect(binding.playSound);
        neuronBindings.push(binding);
    }

    onEdgeRemoved: {
        var neuron = edge.itemB;
        var newList = [];
        for(var i in neuronBindings) {
            var binding = neuronBindings[i];
            if(binding.neuron !== neuron) {
                newList.push(binding);
            } else {
                binding.neuron.fired.disconnect(binding.playSound);
            }
        }
        neuronBindings = newList;
    }

    onEdgeRemoved: {
        numberOfEdges -=1
    }

    Image {
        anchors.fill: parent
        fillMode: Image.PreserveAspectFit
        antialiasing: true
        smooth: true
        source: "qrc:/images/meters/speaker.png"
    }

    ListModel {
        id: soundsModel
        ListElement {
            name: "Drip"
            source: "drip.wav"
        }
        ListElement {
            name: "Sonar"
            source: "sonar.wav"
        }
        ListElement {
            name: "Thump"
            source: "thump.wav"
        }
        ListElement {
            name: "Glass"
            source: "glass.wav"
        }
    }

    SoundBank {
        id: soundBank
        source: "glass.wav"
    }



    Connector {
        color: Style.meter.border.color
        visible: parent.selected || numberOfEdges < 1
    }
}
<|MERGE_RESOLUTION|>--- conflicted
+++ resolved
@@ -24,11 +24,8 @@
 Node {
     id: speaker
     property alias source: soundBank.source
-<<<<<<< HEAD
     property var neuronBindings: []
-=======
     property int numberOfEdges: 0
->>>>>>> 9686ded8
 
     objectName: "Speaker"
     filename: "meters/Speaker.qml"
@@ -151,9 +148,6 @@
             }
         }
         neuronBindings = newList;
-    }
-
-    onEdgeRemoved: {
         numberOfEdges -=1
     }
 
