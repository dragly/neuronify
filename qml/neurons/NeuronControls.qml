--- conflicted
+++ resolved
@@ -20,6 +20,17 @@
         text: engine.voltage.toFixed(0) + " mV"
         anchors.right: parent.right
     }
+    
+        Text {
+            text: "Label:"
+        }
+        TextField {
+            text: ""
+            onAccepted: {
+                label = text
+            }
+        }
+
 
     BoundSlider {
         target: engine
@@ -30,7 +41,6 @@
         maximumValue: 50
     }
 
-<<<<<<< HEAD
     BoundSlider {
         target: engine
         property: "threshold"
@@ -39,23 +49,12 @@
         maximumValue: 50
         unit: "mV"
     }
-=======
-        Text {
-            text: "Label:"
-        }
-        TextField {
-            text: ""
-            onAccepted: {
-                label = text
-            }
-        }
-
-        FireOutputControl {
-            target: engine
-        }
->>>>>>> a62ddb42
 
     FireOutputControl {
         target: engine
     }
+    
+
+   
+
 }