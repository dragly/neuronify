import QtQuick 2.5
import QtQuick.Controls 2.1
import QtQuick.Dialogs 1.0
import QtQuick.Layouts 1.1
import QtQuick.Particles 2.0
import QtQuick.Window 2.1

import QtCharts 2.1
import QtMultimedia 5.5
import Qt.labs.settings 1.0

import Neuronify 1.0
import CuteVersioning 1.0
import QtGraphicalEffects 1.0

import "qrc:/qml/hud"
import "qrc:/qml/menus/mainmenu"
import "qrc:/qml/style"
import "qrc:/qml/io"
import "qrc:/qml/tools"
import "qrc:/qml/controls"

/*!
  \qmltype Neuronify
  \inqmlmodule Neuronify
  \ingroup neuronify
  \brief This type holds the application.

  This item is created in the \l{ApplicationWindow}. It contains all the menues
  as well as the game canvas.
*/

Rectangle {
    id: root

    signal simulationLoaded
    signal backgroundClicked

    property alias workspace: workspace
    property alias graphEngine: graphEngine
    property alias fileManager: fileManager
    property alias shaderEffectItem: workspaceFlickable
    property var selectedEntities: []
    property var draggedEntity: undefined
    property var copiedNeurons: []
    property real currentTimeStep: 0.0
    property real time: 0.0
    property var activeObject: null
    property var undoList: []
    property var redoList: []
    property var currentUndoState
    readonly property bool undoRecordingEnabled: undoRecordingDepth == 0
    property int undoRecordingDepth: 0
    readonly property bool paused: workspace.playbackSpeed <= 0.0
    readonly property bool running: applicationActive && !paused // TODO pause when mainMenu.revealed
    property string clickMode: "selection"
    property real highestZ: 0.0
    property bool snappingEnabled: false
    property real snapGridSize: snappingEnabled ? 32.0 : 1.0
    //    property alias playbackSpeed: playbackControls.playbackSpeed
    property real playbackSpeed: 1.0 // TODO add connection to playbackControls
    property bool advanced: false
    property int latestZ: 0
    property bool autoPause: false
    property bool hasUnsavedChanges: true
    property var copiedState

    property bool applicationActive: {
        if(Qt.platform.os === "android" || Qt.platform.os === "ios") {
            if(Qt.application.state === Qt.ApplicationActive) {
                return true
            } else {
                return false
            }
        } else {
            return true
        }
    }

    width: 1280
    height: 900

    color: "#f7fbff"
    antialiasing: true
    smooth: true
    focus: true

    Component.onCompleted: {
        Style.playbackSpeed = root.playbackSpeed
    }

    onPlaybackSpeedChanged: {
        Style.playbackSpeed = root.playbackSpeed;
    }

    onFocusChanged: console.log("Neuronify focus", focus)

    function deleteFromList(list, item) {
        var itemIndex = list.indexOf(item)
        if(itemIndex > -1) {
            list.splice(itemIndex, 1)
        }
    }

    function open(simulation) {
        console.log("Open", simulation)
        reloadState(simulation.data)
        return simulation // TODO is this used anywhere?
    }

    function loadSimulation(fileUrl) {
        var code = fileManager.read(fileUrl);
        if(!code) {
            console.log("Load state got empty contents.")
            return;
        }
        reloadState(code)
    }

    function reloadState(simulationString) {
        var data = JSON.parse(simulationString)
        deleteEverything()
        loadState(data)
        hasUnsavedChanges = false
        undoList.length = 0
        redoList.length = 0
    }

    function save(simulation, callback) {
        var aspectRatio = workspaceFlickable.width / workspaceFlickable.height;
        var imageWidth = 512
        var size = Qt.size(imageWidth, imageWidth / aspectRatio)
        var result = fileManager.serializeState()
        var fileString = JSON.stringify(result, null, 4)
        var onSaved = function(grabResult) {
            console.log("Saving simulation...")
            NeuronifyFile.save(simulation.file, simulation.name, simulation.description, fileString, grabResult)
            console.log("Save completed!")
            hasUnsavedChanges = false
            callback()
        }
        console.log("Grabbing screenshot...")
        workspaceFlickable.grabToImage(onSaved, size)
    }

    function saveScreenshot(filename, callback) {
        var aspectRatio = workspaceFlickable.width / workspaceFlickable.height;
        var imageWidth = 512
        var size = Qt.size(imageWidth, imageWidth / aspectRatio)
        var onSaved = function(result) {
            result.saveToFile(StandardPaths.toLocalFile(filename))
            if(callback) {
                callback()
            }
        }
        workspaceFlickable.grabToImage(onSaved, size)
    }

    function applyProperties(object, properties) {
        if(!object){
            console.warn("WARNING: apply properties got missing object: " + object)
            console.warn("with properties:")
            //            for(var i in properties) {
            //                console.log(i + ": " + properties[i])
            //            }
            console.log("Cannot apply.")
            return
        }

        for(var i in properties) {
            var prop = properties[i]
            if(prop === undefined) {
                console.log("WARNING: Got undefined property on", object, i)
                continue
            }
            if(!object.hasOwnProperty("savedProperties")) {
                console.warn("WARNING: Object " + object + " is missing savedProperties property.");
                continue;
            }
            var found = false;
            for(var j in object.savedProperties) {
                var propertyGroup = object.savedProperties[j];
                if(!propertyGroup.hasOwnProperty(i)) {
                    continue;
                }
                found = true;
                // TODO what if one of them is not an object?
                if(typeof(prop) === "object" && typeof(propertyGroup[i]) == "object") {
                    applyProperties(propertyGroup[i], prop);
                } else {
                    propertyGroup[i] = prop;
                }
            }
            if(!found) {
                console.warn("WARNING: Cannot assign to " + i + " on savedProperties of " + object);
            }
        }
    }

    function loadState(data) {
        console.log("Neuronify.loadState called")
        firstLoadTimer.stop() // stop in case we loaded before the initial simulations was loaded
        pinchArea.scaleSetByDoubleClick = false

        var expectedFileFormatVersion = 4

        if(data.fileFormatVersion < expectedFileFormatVersion) {
            console.warn("The file has format version " + data.fileFormatVersion + ". " +
                         "We are now at version " + expectedFileFormatVersion + ". " +
                         "Some data may be lost when you save it now, because the file will be " +
                         "converted to the newest format.")
        }

        if(data.fileFormatVersion <= 3) {
            for(var i in data.nodes) {
                var node = data.nodes[i];
                if(node.filename && node.filename === "neurons/PassiveNeuron.qml") {
                    console.log("Replacing PassiveNeuron with LeakyNeuron due to file format change in 3 to 4.")
                    node.filename = "neurons/LeakyNeuron.qml";
                }
            }
        }

        var createdNodes = [];
        var aliases = [];

        // TODO remove these once simulations no longer contain "connections" and "entities"
        if(data.entities && !data.nodes) {
            console.warn("WARNING: File contains entities, please replace with nodes.")
            data.nodes = data.entities;
        }
        if(data.connections && !data.edges) {
            console.warn("WARNING: File contains connections, please replace with edges.")
            data.edges = data.connections;
        }

        if(!data.nodes) {
            console.warn("ERROR: Could not find nodes. Cannot load simulation.")
            return
        }
        if(!data.edges) {
            console.warn("ERROR: Could not find edges. Cannot load simulation.")
            return
        }

        registerUndoState()

        undoRecordingDepth += 1

        for(var i in data.nodes) {
            var properties = data.nodes[i];
            var filename;

            if(data.fileFormatVersion === 2) {
                filename = properties.fileName;
            } else {
                filename = properties.filename;
            }

            var entity = createEntity(filename, {}, false);
            if(!entity) {
                console.warn("WARNING: Could not create entity of type " + filename + " while loading.");
                continue;
            }

            if(data.fileFormatVersion === 2) {
                applyProperties(entity, properties);
            } else {
                applyProperties(entity, properties.savedProperties);
            }

            createdNodes.push(entity);
        }

        for(var i in data.edges) {
            var edgeProperties = data.edges[i];
            var from = parseInt(edgeProperties.from);
            var to = parseInt(edgeProperties.to);
            var filename = edgeProperties.filename;

            if(!createdNodes[from] || !createdNodes[to]) {
                console.warn("WARNING: Cannot connect entities " + from + " and " + to + " while loading.");
                continue;
            }

            var edge = connectEntities(createdNodes[from], createdNodes[to], filename, edgeProperties);
            var savedProperties = edgeProperties.savedProperties;
            applyProperties(edge, savedProperties);
        }

        if(data.workspace) {
            workspace.load(data.workspace);
        }

        undoRecordingDepth -= 1

        simulationLoaded()

        return createdNodes
    }

    function registerUndoState() {
        if (!undoRecordingEnabled){
            return
        }
        var state = fileManager.serializeState()
<<<<<<< HEAD
        console.log("Registering undoable state")
=======
>>>>>>> aa8da311
        undoList.push(state)
        redoList.length = 0
    }

    function undo(){
        var previousState = undoList.pop()
        if(!previousState) {
            console.log("Nothing to undo!")
            return
        }
        console.log("Undoing...")
        undoRecordingDepth += 1
        if(redoList.length === 0) {
            currentUndoState = fileManager.serializeState()
        }
        redoList.push(currentUndoState)

        deleteEverything()
        loadState(previousState)
        currentUndoState = previousState
        undoRecordingDepth -= 1
    }

    function redo() {
        var nextState = redoList.pop()
        if(!nextState) {
            console.log("Nothing to redo!")
            return
        }
        console.log("Redoing...")
        undoList.push(currentUndoState)
        undoRecordingDepth += 1
        deleteEverything()
        loadState(nextState)
        currentUndoState = nextState
        undoRecordingDepth -= 1
    }

    function deleteEverything() {
        registerUndoState()
        undoRecordingDepth += 1
        var nodesToDelete = [];
        for(var i in graphEngine.nodes) {
            nodesToDelete.push(graphEngine.nodes[i])
        }
        for(var i in nodesToDelete) {
            var node = nodesToDelete[i];
            graphEngine.removeNode(node);
        }
        undoRecordingDepth -= 1
    }

    function isItemUnderConnector(item, source, connector) {
        var mouse2 = item.mapFromItem(source,
                                      connector.x + connector.width / 2,
                                      connector.y + connector.height / 2)
        var tolerance = connector.width / 2 + item.width * 0.1
        if(mouse2.x > -tolerance && mouse2.x < item.width + tolerance
                && mouse2.y > -tolerance && mouse2.y < item.height + tolerance) {
            return true
        } else {
            return false
        }
    }

    function itemUnderConnector(source, connector, callback) {
        var item = undefined
        for(var i in graphEngine.nodes) {
            var itemB = graphEngine.nodes[i]
            if(isItemUnderConnector(itemB, source, connector)) {
                item = itemB
            }
        }
        return item
    }

    function selectAll() {
        var selectedList = selectedEntities
        for(var i in graphEngine.nodes) {
            var listObject = graphEngine.nodes[i]
            listObject.selected = true
            selectedList.push(listObject)
        }
        selectedEntities = selectedList
    }

    function deselectAll() {
        clickMode = "selection"
        selectedEntities.length = 0
        activeObject = null
        for(var i in graphEngine.nodes) {
            var listObject = graphEngine.nodes[i]
            listObject.selected = false
        }
        for(var i in graphEngine.edges) {
            var connection = graphEngine.edges[i]
            connection.selected = false
        }
    }

    function deleteNode(node) {
        registerUndoState()
        undoRecordingDepth += 1
        console.log("Deleting node", node);
        if(selectedEntities.indexOf(node) !== -1) {
            deselectAll();
        }

        for(var j in node.removableChildren) {
            var child = node.removableChildren[j];
            graphEngine.removeNode(child);
        }
        graphEngine.removeNode(node)
        undoRecordingDepth -= 1
    }

    function deleteEdge(edge) {
        console.log("Deleting edge", edge);
        registerUndoState()
        undoRecordingDepth += 1
        graphEngine.removeEdge(edge)
        undoRecordingDepth -= 1
    }

    function deleteSelected() {
        registerUndoState()
        undoRecordingDepth += 1

        var toDelete = []
        for(var i in selectedEntities) {
            toDelete.push(selectedEntities[i])
        }
        for(var i in toDelete) {
            var node = toDelete[i]
            deleteNode(node);
        }
        if(activeObject && activeObject.isEdge) {
            deleteEdge(activeObject);
        }
        deselectAll()
        undoRecordingDepth -= 1
    }

    function clickedEntity(entity, mouse) {
        if(clickMode === "selection") {
            if(activeObject) {
                activeObject.selected = false
            }
            var selectedList = selectedEntities

            if ((mouse.button === Qt.LeftButton) && (mouse.modifiers & Qt.ShiftModifier)){
                var alreadySelected = false
                for(var j in selectedList) {
                    var alreadySelectedEntity = selectedList[j]
                    if(alreadySelectedEntity ===  entity) {
                        alreadySelected = true
                    }
                }
                if(!alreadySelected) {
                    selectedList.push(entity)
                }
            } else {
                deselectAll()
                selectedList.push(entity)
                entity.selected = true
            }

            for(var i in selectedList) {
                var selectedEntity = selectedList[i]
                selectedEntity.selected = true
            }

            selectedEntities = selectedList

            activeObject = entity
        } else if (clickMode === "connectMultipleFromThis") {
            connectEntities(activeObject, entity);
        } else if (clickMode === "connectMultipleToThis") {
            connectEntities(entity, activeObject);
        }
        root.focus = true
    }

    function raiseToTop(node) {
        highestZ += 1.0;
        node.z = highestZ;
    }

    function createEntity(fileUrl, properties) {
        var component = Qt.createComponent(fileUrl)
        if(component.status !== Component.Ready) {
            console.error("Could not create component of type " + fileUrl)
            console.error(component.errorString())
            return
        }

        var isRetina = fileUrl.toString().indexOf("Retina.qml")> -1
        if(isRetina){
            retinaLoader.retinaCounter += 1
            properties.videoSurface = retinaLoader.item.videoSurface
        }

        properties.simulator = root
        properties.dragProxy = dragProxy

        var entity = component.createObject(neuronLayer, properties)
        if(!entity) {
            console.error("Could not create entity from component " + fileUrl)
            return
        }

        // properties
        entity.snapGridSize = Qt.binding(function() {
            return root.snapGridSize
        })

        registerUndoState()
        undoRecordingDepth += 1

        // signals
        entity.clicked.connect(clickedEntity)
        entity.clicked.connect(raiseToTop)
        entity.dragStarted.connect(raiseToTop)
        entity.startConnectMultipleFromThis.connect(function() {
            clickMode = "connectMultipleFromThis"
            propertiesPanel.close()
        });
        entity.startConnectMultipleToThis.connect(function() {
            clickMode = "connectMultipleToThis"
            propertiesPanel.close()
        });
        entity.dragStarted.connect(function(entity) {
            draggedEntity = entity;
        });
        entity.dragEnded.connect(function(entity) {
            draggedEntity = undefined;
        });
        entity.receivedDrop.connect(function(from) {
            connectEntities(from, entity)
        })

        // retina specific
        if(isRetina) {
            entity.Component.destruction.connect(function() {
                retinaLoader.retinaCounter -= 1;
            });
        }

        // finalize
        graphEngine.addNode(entity)
        hasUnsavedChanges = true
        undoRecordingDepth -= 1

        return entity
    }

    function connectEntities(itemA, itemB, filename, properties) {
        if(itemA === itemB) {
            console.warn("connectEntities(): Cannot connect an item to itself.")
            return;
        }
        if(connectionExists(itemA, itemB)) {
            console.warn("connectEntities(): Connection already exists.")
            return;
        }
        if(!itemB.canReceiveConnections) {
            console.warn("connectEntities(): " + itemB.filename + " cannot receive connections.")
            return;
        }

        registerUndoState()
        undoRecordingDepth += 1

        var connectionComponent;
        if(filename){
            connectionComponent = Qt.createComponent(filename);
        } else if(itemA.preferredEdge) {
            connectionComponent = itemA.preferredEdge;
        } else {
            console.warn("WARNING: connectEntities(): Neither filename or preferredEdge specified. This should never happen.");
            connectionComponent = Qt.createComponent("Edge.qml");
        }

        if (connectionComponent.status === Component.Error) {
            console.log("Error loading component:", connectionComponent.errorString());
        }

        var connection = connectionComponent.createObject(connectionLayer, {itemA: itemA, itemB: itemB});

        connection.playbackSpeed = Qt.binding(function() {
            return root.playbackSpeed
        })
        connection.clicked.connect(function(connection) {
            deselectAll();
            activeObject = connection;
            connection.selected = true;
            latestZ-=1
            connection.z = latestZ
            focus = true
        });
        latestZ-=1
        connection.z = latestZ
        graphEngine.addEdge(connection)
        hasUnsavedChanges = true
        undoRecordingDepth -= 1

        return connection
    }

    function connectionExists(itemA, itemB) {
        var connectionAlreadyExists = false
        for(var j in graphEngine.edges) {
            var existingConnection = graphEngine.edges[j]
            if((existingConnection.itemA === itemA && existingConnection.itemB === itemB)
                    || (existingConnection.itemB === itemB && existingConnection.itemA === itemA)) {
                connectionAlreadyExists = true
                break
            }
        }
        return connectionAlreadyExists
    }

    function cut() {
        copiedState = fileManager.serializeState(selectedEntities)
        deleteSelected()
    }

    function copy() {
        copiedState = fileManager.serializeState(selectedEntities)
    }

    function paste() {
        if(!copiedState) {
            ToolTip.show("Nothing to paste", 3000) // TODO move to center
            return
        }

        deselectAll()
        var selection = []
        var nodes = loadState(copiedState)
        console.log("Loaded", nodes)
        for(var i in nodes) {
            var node = nodes[i]
            console.log("Node", node)
            node.x -= 64
            node.y += 64
            node.z += 1
            selection.push(node)
            node.selected = true
        }
        selectedEntities = selection
    }

    GraphEngine {
        id: graphEngine
    }

    Item {
        id: viewport
        anchors {
            top: parent.top
            bottom: parent.bottom
            left: parent.left
            //            leftMargin: -propertiesPanel.offset * 0.33
        }
        width: parent.width
    }

    Rectangle {
        id: workspaceBackground
        anchors.fill: workspaceFlickable
        color: "#fafcfe"
    }

    Item {
        id: workspaceFlickable

        anchors {
            top: parent.top
            bottom: parent.bottom
            left: parent.left
            //            leftMargin: -propertiesPanel.offset * 0.33 // TODO add back this somehow
        }
        width: parent.width
        antialiasing: true

        PinchArea {
            id: pinchArea
            anchors.fill: parent

            property bool scaleSetByDoubleClick: false
            property real previousScale: 1.0

            property point workspaceStart
            property var localStartCenter
            property double startScale: 1.0
            property point pinchStart
            property real minimumScale: 0.1
            property real maximumScale: 2.0

            function clampScale(scale) {
                return Math.max(minimumScale, Math.min(maximumScale, scale));
            }

            function calculateScaleAndPosition(localX, localY, targetScale) {
                var localStartCenter = mapToItem(workspace, localX, localY);
                var scale = pinchArea.clampScale(targetScale);
                var oldScale = workspace.scale;
                workspace.scale = scale;
                var x = localX - localStartCenter.x * workspace.scale;
                var y = localY - localStartCenter.y * workspace.scale;
                workspace.scale = oldScale;
                return {x: x, y: y, scale: scale};
            }

            function scaleAndPosition(localX, localY, targetScale) {
                var result = calculateScaleAndPosition(localX, localY, targetScale);
                workspace.scale = result.scale;
                workspace.x = result.x;
                workspace.y = result.y;
            }

            onPinchStarted: {
                pinchStart = Qt.point(pinch.center.x, pinch.center.y);
                startScale = workspace.scale;
            }

            onPinchUpdated: {
                var newScale = pinch.scale * startScale;
                scaleAndPosition(pinchStart.x, pinchStart.y, newScale);
                pinchArea.scaleSetByDoubleClick = false;
            }

            MouseArea {
                id: workspaceMouseArea

                property point pressedPosition
                property point previousPressedPosition

                anchors.fill: parent

                propagateComposedEvents: true
                drag.target: scaleAnimation.running ? undefined : workspace

                onWheel: {
                    if(wheel.modifiers & Qt.ShiftModifier) {
                        workspace.x += wheel.angleDelta.x * 0.4;
                        workspace.y += wheel.angleDelta.y * 0.4;
                        return
                    }
                    var targetScale = workspace.scale + wheel.angleDelta.y * 0.0005;
                    pinchArea.scaleAndPosition(wheel.x, wheel.y, targetScale);
                    pinchArea.scaleSetByDoubleClick = false;
                }

                onClicked: {
                    deselectAll();
                    selectedEntities = [];
                    root.backgroundClicked()
                    root.focus = true
                }

                onDoubleClicked: {
                    // how long the mouse moved during double click
                    var diffX = previousPressedPosition.x - mouse.x;
                    var diffY = previousPressedPosition.y - mouse.y;

                    if(Math.sqrt(diffX*diffX + diffY*diffY) > Style.touchableSize) {
                        // discard if we moved more than 10 % of the window size
                        return;
                    }

                    var result;
                    var targetScale;
                    var ratio = 2.4;
                    if(pinchArea.scaleSetByDoubleClick) {
                        targetScale = pinchArea.previousScale;
                        pinchArea.scaleSetByDoubleClick = false;
                    } else {
                        pinchArea.previousScale = workspace.scale;
                        if(workspace.scale / pinchArea.maximumScale > 0.75) {
                            // if zoomed very far in already, zoom out instead
                            targetScale = workspace.scale / ratio;
                        } else {
                            targetScale = workspace.scale * ratio;
                        }
                        pinchArea.scaleSetByDoubleClick = true;
                    }
                    result = pinchArea.calculateScaleAndPosition(mouse.x, mouse.y, targetScale);
                    scaleAnimationX.to = result.x;
                    scaleAnimationY.to = result.y;
                    scaleAnimationScale.to = result.scale;
                    scaleAnimation.restart();
                }

                onPressed: {
                    previousPressedPosition = pressedPosition;
                    pressedPosition = Qt.point(mouse.x, mouse.y);
                }
            }
        }

        ParallelAnimation {
            id: scaleAnimation
            property real duration: 400
            property int easingType: Easing.OutQuad
            PropertyAnimation {
                id: scaleAnimationX
                target: workspace
                property: "x"
                duration: scaleAnimation.duration
                easing.type: scaleAnimation.easingType
            }
            PropertyAnimation {
                id: scaleAnimationY
                target: workspace
                property: "y"
                duration: scaleAnimation.duration
                easing.type: scaleAnimation.easingType
            }
            PropertyAnimation {
                id: scaleAnimationScale
                target: workspace
                property: "scale"
                duration: scaleAnimation.duration
                easing.type: scaleAnimation.easingType
            }
        }

        Item {
            id: workspace

            width: 3840
            height: 2160

            scale: 1.0
            transformOrigin: Item.TopLeft

            function dump() {
                var mappedRectangle = viewport.mapToItem(workspace, 0, 0,
                                                         workspaceFlickable.width, workspaceFlickable.height)
                return {
                    playbackSpeed: root.playbackSpeed,
                    visibleRectangle: {
                        x: mappedRectangle.x,
                        y: mappedRectangle.y,
                        width: mappedRectangle.width,
                        height: mappedRectangle.height
                    }
                }
            }

            function load(properties) {
                if(properties.playbackSpeed) {
                    root.playbackSpeed = properties.playbackSpeed;
                } else {
                    root.playbackSpeed = 1.0;
                }

                var visibleRectangle = properties.visibleRectangle;
                if(visibleRectangle) {
                    // reset workspace
                    workspace.x = 0;
                    workspace.y = 0;

                    var widthRatio = visibleRectangle.width / viewport.width;
                    var heightRatio = visibleRectangle.height / viewport.height;
                    var scale = 1.0 / Math.max(widthRatio, heightRatio);

                    workspace.scale = pinchArea.clampScale(scale);

                    var oldCenterX = visibleRectangle.x + visibleRectangle.width / 2.0;
                    var oldCenterY = visibleRectangle.y + visibleRectangle.height / 2.0;

                    var oldCenterInViewport = workspace.mapToItem(viewport, oldCenterX, oldCenterY);

                    // move old center to (0, 0)
                    var newPosition = Qt.point(-oldCenterInViewport.x, -oldCenterInViewport.y);

                    // move old center, now in (0, 0), to center of viewport
                    newPosition.x += viewport.width / 2.0;
                    newPosition.y += viewport.height / 2.0;

                    workspace.x = newPosition.x;
                    workspace.y = newPosition.y;
                }
            }

            onScaleChanged: {
                Style.workspaceScale = scale;
            }

            Image {
                x: - root.snapGridSize * (1 + Math.floor(workspace.x / workspace.scale / root.snapGridSize))
                y: - root.snapGridSize * (1 + Math.floor(workspace.y / workspace.scale / root.snapGridSize))
                width: workspaceFlickable.width / workspace.scale + root.snapGridSize
                height: workspaceFlickable.height / workspace.scale + root.snapGridSize

                visible: root.snappingEnabled

                smooth: true
                antialiasing: true
                horizontalAlignment: Image.AlignLeft
                verticalAlignment: Image.AlignTop
                fillMode: Image.Tile
                source: "qrc:/images/background/background.png"
            }

            Item {
                id: dragProxy

                property point previousPosition
                property point gridPosition

                onXChanged: {
                    gridPosition.x = x - x % snapGridSize
                    if(x !== previousPosition.x) {
                        var delta = Qt.point(previousPosition.x - gridPosition.x, 0.0);
                        apply(delta)
                    }
                }
                onYChanged: {
                    gridPosition.y = y - y % snapGridSize
                    if(gridPosition.y !== previousPosition.y) {
                        var delta = Qt.point(0.0, previousPosition.y - gridPosition.y);
                        apply(delta)
                    }
                }

                function moveEntity(entity, delta) {
                    var newX = entity.x - delta.x
                    var newY = entity.y - delta.y
                    if(entity.snapToCenter) {
                        newX += entity.width / 2
                        newY += entity.height / 2
                    }
                    entity.x = newX - newX % snapGridSize
                    entity.y = newY - newY % snapGridSize
                    if(entity.snapToCenter) {
                        entity.x -= entity.width / 2
                        entity.y -= entity.height / 2
                    }
                }

                function apply(delta) {

                    if(!draggedEntity) {
                        return
                    }
                    if(selectedEntities.indexOf(draggedEntity) > -1) {
                        for(var i in selectedEntities) {
                            var entity = selectedEntities[i];
                            moveEntity(entity, delta);
                        }
                    } else {
                        moveEntity(draggedEntity, delta);
                    }
                    previousPosition = gridPosition
                }
            }

            Item {
                id: connectionLayer
                anchors.fill: parent
            }

            Item {
                id: neuronLayer
                anchors.fill: parent
            }

//            ShaderEffectSource {
//                sourceItem: neuronLayer
//                sourceRect: Qt.rect(-viewport.x, -viewport.y,
//                                    viewport.width, viewport.height)
//            }

            //            DropShadow {
            //                visible: Qt.platform.os == "linux"
            //                anchors.fill: neuronLayer
            //                source: neuronLayer
            //                horizontalOffset: 1
            //                verticalOffset: 4
            //                radius: 6.0
            //                samples: 17
            //                color: Qt.rgba(0, 0, 0, 0.2)
            //            }
        }
    }

    Timer {
        id: timer

        property real frameTime: 0.0
        property int counter: 0
        property real lastTime: Date.now();
        property bool calculatePerformance: false

        interval: 16
        repeat: true
        running: root.running && !root.autoPause

        onTriggered: {
            var dt = 0.1e-3
            for(var i = 0; i < root.playbackSpeed; i++) {
                time += dt
                graphEngine.step(dt)
            }

            if(calculatePerformance) {
                var endTime = Date.now();
                frameTime = 0.95 * frameTime + 0.05 * (endTime - lastTime);
                lastTime = endTime;

                if(counter > 10) {
                    console.log("frameTime: " + frameTime);
                    counter = 0;
                }
                counter += 1;
            }
        }
    }

    FileManager {
        id: fileManager

        graphEngine: graphEngine
        workspace: workspace

        onLoadState: {
            console.log("Load state signal caught")
            root.loadSimulation(fileUrl)
        }
    }

    Loader {
        id: retinaLoader

        property int retinaCounter: 0
        property bool active: retinaCounter > 0

        sourceComponent: active ? retinaComponent : undefined
    }

    Component {
        id: retinaComponent
        Item {
            x: -10
            width: 10
            height: 10
            property alias videoSurface: _videoSurface
            VideoSurface {
                id: _videoSurface
                enabled: root.running
                camera: Camera{
                    id: _camera
                    viewfinder.resolution : Qt.size(1280,720)
                    Component.onCompleted: {
                        _camera.stop()
                    }
                }
                onEnabledChanged: {
                    if(!enabled) {
                        _camera.stop()
                    } else {
                        _camera.start()
                    }
                }
            }
            VideoOutput {
                // dummy output needed for camera to work on Android
                anchors.fill: parent
                enabled: Qt.platform.os === "android" && root.running
                visible: Qt.platform.os === "android" && root.running
                source: _videoSurface.camera
            }
        }

    }

    Settings {
        property alias snappingEnabled: root.snappingEnabled
        property alias advanced: root.advanced
    }

    Shortcut {
        sequence: "Shift+5"
        onActivated: root.snappingEnabled = !root.snappingEnabled
    }

    Shortcut {
        sequence: "Ctrl+Shift+Alt+A"
        onActivated: root.advanced = !root.advanced
    }

    Keys.onPressed: {
        console.log("Key pressed", event.key)
        if(event.modifiers & Qt.ControlModifier && event.key=== Qt.Key_A){
            selectAll()
        }
        if(event.modifiers & Qt.ControlModifier && event.key=== Qt.Key_C){
            copy()
        }
        if(event.modifiers & Qt.ControlModifier && event.key=== Qt.Key_V){
            paste()
        }
        if(event.modifiers & Qt.ControlModifier && event.modifiers & Qt.ShiftModifier && event.key=== Qt.Key_Z){
            redo()
        } else  if(event.modifiers & Qt.ControlModifier && event.key=== Qt.Key_Z){
            undo()
        }
        if(event.key === Qt.Key_Delete || (Qt.platform.os === "osx" && event.key === Qt.Key_Backspace) ) {
            deleteSelected()
        }
        if(event.modifiers === Qt.NoModifier && (event.key === Qt.Key_1 || event.key === Qt.Key_2 || event.key === Qt.Key_3 || event.key === Qt.Key_4)) {
            playbackControls.toggleSpeed(event.key)
        }
    }

    DropArea {
        anchors.fill: parent
        onEntered: {
            console.log("Entered")
        }

        onDropped: {
            if(!drop.source.creationItem) {
                console.warn("WARNING: Cannot accept drop without source.")
                return
            }
            var workspacePosition = drop.source.mapToItem(neuronLayer, 0, 0)
            var properties = {
                x: workspacePosition.x,
                y: workspacePosition.y,
            }
            root.createEntity(drop.source.creationItem.source, properties)

        }

        keys: ["lol"]
    }

}<|MERGE_RESOLUTION|>--- conflicted
+++ resolved
@@ -304,10 +304,6 @@
             return
         }
         var state = fileManager.serializeState()
-<<<<<<< HEAD
-        console.log("Registering undoable state")
-=======
->>>>>>> aa8da311
         undoList.push(state)
         redoList.length = 0
     }
