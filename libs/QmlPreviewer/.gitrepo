; DO NOT EDIT (unless you know what you are doing)
;
; This subdirectory is a git "subrepo", and this file is maintained by the
; git-subrepo command. See https://github.com/git-commands/git-subrepo#readme
;
[subrepo]
	remote = git@github.com:ovilab/QmlPreviewer.git
	branch = dev
<<<<<<< HEAD
	commit = 6cf4ca1e5f8bdb7d9f6d195c9bef7a746c912bd9
	parent = 393c7c2654add4cef984660a0d8e7677fdbb59a1
=======
	commit = d42105c68c561a916b0b2029df0fbe69738eaa66
	parent = c5ccd5baa4d5a34e8617f480441da00fae7052f5
>>>>>>> 042e083e
	cmdver = 0.3.0<|MERGE_RESOLUTION|>--- conflicted
+++ resolved
@@ -6,11 +6,6 @@
 [subrepo]
 	remote = git@github.com:ovilab/QmlPreviewer.git
 	branch = dev
-<<<<<<< HEAD
-	commit = 6cf4ca1e5f8bdb7d9f6d195c9bef7a746c912bd9
-	parent = 393c7c2654add4cef984660a0d8e7677fdbb59a1
-=======
-	commit = d42105c68c561a916b0b2029df0fbe69738eaa66
-	parent = c5ccd5baa4d5a34e8617f480441da00fae7052f5
->>>>>>> 042e083e
+        commit = d42105c68c561a916b0b2029df0fbe69738eaa66
+        parent = c5ccd5baa4d5a34e8617f480441da00fae7052f5
 	cmdver = 0.3.0