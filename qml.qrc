<RCC>
    <qresource prefix="/">
        <file>qml/main.qml</file>
        <file>qml/Plot.qml</file>
        <file>qml/Connection.qml</file>
        <file>qml/paths/BezierCurve.qml</file>
        <file>qml/paths/SCurve.qml</file>
        <file>qml/meters/Voltmeter.qml</file>
        <file>qml/hud/PropertiesPanel.qml</file>
        <file>qml/hud/VoltmeterControls.qml</file>
        <file>qml/hud/ConnectionControls.qml</file>
        <file>qml/hud/CreationMenu.qml</file>
        <file>qml/GraphItem.qml</file>
        <file>qml/neurons/Neuron.qml</file>
        <file>qml/neurons/OldNeuronControls.qml</file>
        <file>qml/paths/Line.qml</file>
        <file>qml/Neuronify.qml</file>
        <file>qml/hud/CreationItem.qml</file>
        <file>qml/menus/mainmenu/MainMenu.qml</file>
        <file>qml/style/Style.qml</file>
        <file>qml/menus/mainmenu/MenuButton.qml</file>
        <file>qml/style/qmldir</file>
        <file>qml/menus/mainmenu/MainMenuView.qml</file>
        <file>qml/menus/mainmenu/SimulationsView.qml</file>
        <file>qml/menus/mainmenu/AboutView.qml</file>
        <file>qml/menus/mainmenu/SimulationButton.qml</file>
        <file>qml/tools/SimulationLoader.qml</file>
        <file>qml/menus/Heading.qml</file>
        <file>qml/Simulation.qml</file>
        <file>qml/hud/PlaybackControls.qml</file>
        <file>qml/menus/mainmenu/MainMenuButton.qml</file>
        <file>qml/menus/mainmenu/AdvancedView.qml</file>
        <file>qml/Node.qml</file>
        <file>qml/hud/SensorControls.qml</file>
        <file>qml/io/FileManager.qml</file>
        <file>qml/tools/AutoLayout.qml</file>
        <file>qml/tools/Clipboard.qml</file>
        <file>qml/neurons/AdaptationNeuron.qml</file>
        <file>qml/generators/PoissonGenerator.qml</file>
        <file>qml/Connector.qml</file>
        <file>qml/neurons/OldNeuron.qml</file>
        <file>qml/neurons/NeuronControls.qml</file>
        <file>qml/generators/CurrentClamp.qml</file>
        <file>qml/hud/CreationMenuButton.qml</file>
        <file>qml/hud/DeleteButton.qml</file>
        <file>qml/hud/PropertiesButton.qml</file>
        <file>qml/neurons/PassiveNeuron.qml</file>
        <file>qml/neurons/BurstNeuron.qml</file>
        <file>qml/hud/CreationList.qml</file>
        <file>qml/neurons/PassiveInhibitoryNeuron.qml</file>
        <file>qml/hud/NeuronList.qml</file>
        <file>qml/hud/InhibitoryNeuronList.qml</file>
        <file>qml/hud/MetersList.qml</file>
        <file>qml/neurons/AdaptationNeuronCreator.qml</file>
        <file>qml/hud/GeneratorsList.qml</file>
        <file>qml/sensors/Retina.qml</file>
        <file>qml/sensors/TouchSensor.qml</file>
        <file>qml/sensors/TouchSensorCell.qml</file>
        <file>qml/hud/SensorsList.qml</file>
        <file>qml/controls/BoundSlider.qml</file>
        <file>qml/generators/ACClamp.qml</file>
        <file>qml/controls/FireOutputControl.qml</file>
        <file>qml/SoundBank.qml</file>
        <file>qml/meters/Speaker.qml</file>
        <file>qml/neurons/BurstInhibitoryNeuron.qml</file>
        <file>qml/neurons/AdaptationInhibitoryNeuron.qml</file>
        <file>qml/ResizeRectangle.qml</file>
        <file>qml/annotations/Note.qml</file>
<<<<<<< HEAD
        <file>qml/tools/ChartScroller.qml</file>
=======
        <file>qml/sensors/kernels/GaborKernel.qml</file>
        <file>qml/sensors/kernels/KernelContainer.qml</file>
        <file>qml/sensors/kernels/OffLeftKernel.qml</file>
        <file>qml/sensors/kernels/OffBottomKernel.qml</file>
        <file>qml/sensors/kernels/OffTopKernel.qml</file>
        <file>qml/sensors/kernels/OffRightKernel.qml</file>
        <file>qml/sensors/kernels/DogKernel.qml</file>
>>>>>>> 54f0bf1e
    </qresource>
</RCC><|MERGE_RESOLUTION|>--- conflicted
+++ resolved
@@ -66,9 +66,7 @@
         <file>qml/neurons/AdaptationInhibitoryNeuron.qml</file>
         <file>qml/ResizeRectangle.qml</file>
         <file>qml/annotations/Note.qml</file>
-<<<<<<< HEAD
         <file>qml/tools/ChartScroller.qml</file>
-=======
         <file>qml/sensors/kernels/GaborKernel.qml</file>
         <file>qml/sensors/kernels/KernelContainer.qml</file>
         <file>qml/sensors/kernels/OffLeftKernel.qml</file>
@@ -76,6 +74,5 @@
         <file>qml/sensors/kernels/OffTopKernel.qml</file>
         <file>qml/sensors/kernels/OffRightKernel.qml</file>
         <file>qml/sensors/kernels/DogKernel.qml</file>
->>>>>>> 54f0bf1e
     </qresource>
 </RCC>