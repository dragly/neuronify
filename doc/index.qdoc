/*!
    \page index.html

    \title Neuronify

    Neuronify is an educational app for studying neural networks.
    The engine is based on an integrate-and-fire model.

    \section1 Getting started

    Neuronify can be downloaded for multiple platforms.
    Mobile versions of Neuronify will be available soon in Google Play and
    Apple App Store.

    For Mac and Windows users, Neuronify may be downloaded here:

    \l{https://github.com/CINPLA/neuronify/releases}
    {Download Neuronify for Mac and Windows}

    \section1 Development

    To read more about the technical details about the application, have a look
    at the different categories:

    \l{Input/Output}

    To read about the theory behind the calculations done in Neuronify, see \l{Theory}.

    For a comprehensive list, see \l{All Classes}.

    For a list of qmlTypes, see \l{QML Types}
*/

/*!
    \page theory.html
    \title Theory

    \brief Here you can read about the theory behind the calculations done in Neuronify.

    This is a list of all topics:

	\list
<<<<<<< HEAD
	\li \l{Integrate-and-fire model}
	\li \l{Adaptive neurons}
	\li \l{Bursting neurons}
	\li \l{Poisson generator}
    	\li \l{Receptive field}
	\endlist
=======
        \li \l{General neuroscience}
        \li \l{Receptive field}
        \endlist
>>>>>>> 3898e2c1
*/


/*!
    \page classes.html
    \title All Classes

    \brief If you know the name of the class you want, find it here.

    This is a list of all documented classes in Neuronify.

    \generatelist{classesbymodule Neuronify}
*/

/*!
    \page qmlTypes.html
    \title QML TYPES

    \brief If you know the name of the QML Type, find it here

    This is a list of all documented QML Types in Neuronify.

    \qmlmodule Neuronify
*/

/*!
    \group neuronify-io

    \title Input/Output
    \ingroup classlists

    These classes are used for handling input and output of files.
*/<|MERGE_RESOLUTION|>--- conflicted
+++ resolved
@@ -40,18 +40,14 @@
     This is a list of all topics:
 
 	\list
-<<<<<<< HEAD
+        \li \l{General neuroscience}
 	\li \l{Integrate-and-fire model}
 	\li \l{Adaptive neurons}
 	\li \l{Bursting neurons}
 	\li \l{Poisson generator}
     	\li \l{Receptive field}
 	\endlist
-=======
-        \li \l{General neuroscience}
-        \li \l{Receptive field}
-        \endlist
->>>>>>> 3898e2c1
+
 */
 
 
