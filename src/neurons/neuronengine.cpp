--- conflicted
+++ resolved
@@ -206,18 +206,6 @@
     emit synapticTimeConstantChanged(synapticTimeConstant);
 }
 
-<<<<<<< HEAD
-void NeuronEngine::setRefractoryPeriod(double refractoryPeriod)
-{
-    if (m_refractoryPeriod == refractoryPeriod)
-        return;
-
-    m_refractoryPeriod = refractoryPeriod;
-    emit refractoryPeriodChanged(refractoryPeriod);
-}
-=======
->>>>>>> dc9fc6bd
-
 void NeuronEngine::checkFire()
 {
     if(m_voltage > m_threshold) {
