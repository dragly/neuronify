--- conflicted
+++ resolved
@@ -4,11 +4,8 @@
 #include <QQuickItem>
 #include <vector>
 #include <iostream>
-<<<<<<< HEAD
- #include <QImage>
-=======
+#include <QImage>
 #include<iomanip>
->>>>>>> 663ce321
 
 using namespace std;
 
