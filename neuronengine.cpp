#include "neuronengine.h"
#include <QDebug>
NeuronEngine::NeuronEngine() :
    m_cm(0),
    m_voltage(0),
    m_membraneRestingPotential(0),
    m_synapsePotential(0),
    m_synapticConductance(0),
    m_adaptationConductance(0),
    m_clampCurrentEnabled(false),
    m_clampCurrent(0)
{
    initialize();
    reset();
}

double NeuronEngine::voltage() const
{
    return m_voltage;
}

double NeuronEngine::synapticConductance() const
{
    return m_synapticConductance;
}


double NeuronEngine::membraneRestingPotential() const
{
    return m_membraneRestingPotential;
}

double NeuronEngine::synapsePotential() const
{
    return m_synapsePotential;
}

bool NeuronEngine::clampCurrentEnabled() const
{
    return m_clampCurrentEnabled;
}

double NeuronEngine::adaptationConductance() const
{
    return m_adaptationConductance;
}

double NeuronEngine::cm() const
{
    return m_cm;
}

double NeuronEngine::clampCurrent() const
{
    return m_clampCurrent;
}

void NeuronEngine::setVoltage(double arg)
{
    if (m_voltage != arg) {
        m_voltage = arg;
        emit voltageChanged(arg);
    }
}


void NeuronEngine::setSynapticConductance(double arg)
{
    if (m_synapticConductance != arg) {
        m_synapticConductance = arg;
        emit synapticConductanceChanged(arg);
    }
}


void NeuronEngine::setMembraneRestingPotential(double arg)
{
    if (m_membraneRestingPotential != arg) {
        m_membraneRestingPotential = arg;
        emit membraneRestingPotentialChanged(arg);
    }
}

void NeuronEngine::setSynapsePotential(double arg)
{
    if (m_synapsePotential != arg) {
        m_synapsePotential = arg;
        emit synapsePotentialChanged(arg);
    }
}

void NeuronEngine::setClampCurrentEnabled(bool arg)
{
    if (m_clampCurrentEnabled != arg) {
        m_clampCurrentEnabled = arg;
        emit clampCurrentEnabledChanged(arg);
    }
}

void NeuronEngine::setClampCurrent(double arg)
{
    if (m_clampCurrent != arg) {
        m_clampCurrent = arg;
        emit clampCurrentChanged(arg);
    }
}

void NeuronEngine::setCm(double arg)
{
    if (m_cm != arg) {
        m_cm = arg;
        emit cmChanged(arg);
    }
}

void NeuronEngine::setAdaptationConductance(double arg)
{
    if (m_adaptationConductance != arg) {
        m_adaptationConductance = arg;
        emit adaptionConductanceChanged(arg);
    }
}

<<<<<<< HEAD
void NeuronEngine::stepForward(double dt)
{

    double gs = m_synapticConductance;
    double dgs = -gs / 1.0 * dt;
    double gadapt = m_adaptationConductance;
    double dgadapt = -gadapt / 1.0 * dt;

    double V = m_voltage;
    double Rm = 1.0;
    double Em = m_membraneRestingPotential;
    double Es = m_synapsePotential;
    double Is = gs * (V - Es);
    double Iadapt = gadapt * (V - Em);
    double Iauto = 0.0;
    if(m_clampCurrentEnabled) {
        Iauto = m_clampCurrent;
    }

    double voltageChange = 1.0 / m_cm * (- (V - Em) / Rm) - Is - Iadapt + Iauto;
    double dV = voltageChange * dt;
    m_voltage += dV;

    m_synapticConductance = gs + dgs;
    m_adaptationConductance = gadapt + dgadapt;

    emit voltageChanged(m_voltage);
    emit synapticConductanceChanged(m_synapticConductance);
    emit adaptionConductanceChanged(m_adaptationConductance);
}
=======
void NeuronEngine::reset()
{
    m_voltage = -100.;
    m_synapticConductance = 0.0;
    m_adaptationConductance = 0.0;
}

void NeuronEngine::initialize()
{
    m_cm = 1.0;
    m_membraneRestingPotential = -65.0;
    m_synapsePotential = 50.0;
    m_clampCurrentEnabled = false;
    m_clampCurrent = 0.0;
}

>>>>>>> eeb2edea
<|MERGE_RESOLUTION|>--- conflicted
+++ resolved
@@ -63,6 +63,37 @@
     }
 }
 
+void NeuronEngine::stepForward(double dt)
+{
+
+    double gs = m_synapticConductance;
+    double dgs = -gs / 1.0 * dt;
+    double gadapt = m_adaptationConductance;
+    double dgadapt = -gadapt / 1.0 * dt;
+
+    double V = m_voltage;
+    double Rm = 1.0;
+    double Em = m_membraneRestingPotential;
+    double Es = m_synapsePotential;
+    double Is = gs * (V - Es);
+    double Iadapt = gadapt * (V - Em);
+    double Iauto = 0.0;
+    if(m_clampCurrentEnabled) {
+        Iauto = m_clampCurrent;
+    }
+
+    double voltageChange = 1.0 / m_cm * (- (V - Em) / Rm) - Is - Iadapt + Iauto;
+    double dV = voltageChange * dt;
+    m_voltage += dV;
+
+    m_synapticConductance = gs + dgs;
+//        m_synapticConductance = Math.max(-0.5, m_synapticConductance);
+    m_adaptationConductance = gadapt + dgadapt;
+
+    emit voltageChanged(m_voltage);
+    emit synapticConductanceChanged(m_synapticConductance);
+    emit adaptionConductanceChanged(m_adaptationConductance);
+}
 
 void NeuronEngine::setSynapticConductance(double arg)
 {
@@ -121,38 +152,6 @@
     }
 }
 
-<<<<<<< HEAD
-void NeuronEngine::stepForward(double dt)
-{
-
-    double gs = m_synapticConductance;
-    double dgs = -gs / 1.0 * dt;
-    double gadapt = m_adaptationConductance;
-    double dgadapt = -gadapt / 1.0 * dt;
-
-    double V = m_voltage;
-    double Rm = 1.0;
-    double Em = m_membraneRestingPotential;
-    double Es = m_synapsePotential;
-    double Is = gs * (V - Es);
-    double Iadapt = gadapt * (V - Em);
-    double Iauto = 0.0;
-    if(m_clampCurrentEnabled) {
-        Iauto = m_clampCurrent;
-    }
-
-    double voltageChange = 1.0 / m_cm * (- (V - Em) / Rm) - Is - Iadapt + Iauto;
-    double dV = voltageChange * dt;
-    m_voltage += dV;
-
-    m_synapticConductance = gs + dgs;
-    m_adaptationConductance = gadapt + dgadapt;
-
-    emit voltageChanged(m_voltage);
-    emit synapticConductanceChanged(m_synapticConductance);
-    emit adaptionConductanceChanged(m_adaptationConductance);
-}
-=======
 void NeuronEngine::reset()
 {
     m_voltage = -100.;
@@ -168,5 +167,3 @@
     m_clampCurrentEnabled = false;
     m_clampCurrent = 0.0;
 }
-
->>>>>>> eeb2edea
