TEMPLATE = app

TARGET = neuronify

android {
    TARGET = Neuronify
}

QT += qml quick widgets multimedia multimediawidgets charts

CONFIG += c++11

HEADERS += \
    src/io/fileio.h \
    src/core/graphengine.h \
    src/core/nodebase.h \
    src/core/nodeengine.h \
    src/core/edge.h \
    src/neurons/current.h \
    src/neurons/neuronengine.h \
    src/retina/androidmultimediautils.h \
    src/retina/retinaengine.h \
    src/retina/retinapainter.h \
    src/retina/videosurface.h \
    src/neurons/passivecurrent.h \
    src/neurons/adaptationcurrent.h \
    src/retina/kernel.h \
    src/retina/kernels/gaborkernelengine.h \
    src/retina/kernels/abstractkernelengine.h \
    src/retina/kernels/offleftkernelengine.h \
    src/retina/kernels/dogkernelengine.h \
    src/retina/kernels/offrightkernelengine.h \
    src/retina/kernels/offtopkernelengine.h \
    src/retina/kernels/offbottomkernelengine.h \
    src/io/standardpaths.h \
    src/neurons/rateengine.h \
<<<<<<< HEAD
    src/utility/mathhelper.h
=======
    src/core/neuronifyobject.h \
    src/io/propertygroup.h
>>>>>>> 358aa15a

SOURCES += \
    src/io/fileio.cpp \
    src/main.cpp \
    src/core/nodebase.cpp \
    src/core/nodeengine.cpp \
    src/core/graphengine.cpp \
    src/core/edge.cpp \
    src/neurons/current.cpp \
    src/neurons/neuronengine.cpp \
    src/retina/retinaengine.cpp \
    src/retina/retinapainter.cpp \
    src/retina/videosurface.cpp \
    src/retina/androidmultimediautils.cpp \
    src/neurons/adaptationcurrent.cpp \
    src/neurons/passivecurrent.cpp \
    src/retina/kernel.cpp \
    src/retina/kernels/gaborkernelengine.cpp \
    src/retina/kernels/abstractkernelengine.cpp \
    src/retina/kernels/offleftkernelengine.cpp \
    src/retina/kernels/dogkernelengine.cpp \
    src/retina/kernels/offrightkernelengine.cpp \
    src/retina/kernels/offtopkernelengine.cpp \
    src/retina/kernels/offbottomkernelengine.cpp \
    src/io/standardpaths.cpp \
    src/neurons/rateengine.cpp \
<<<<<<< HEAD
    src/utility/mathhelper.cpp
=======
    src/core/neuronifyobject.cpp \
    src/io/propertygroup.cpp
>>>>>>> 358aa15a

RESOURCES += qml.qrc \
    images.qrc \
    simulations.qrc \
    sounds.qrc

# Additional import path used to resolve QML modules in Qt Creator's code model
QML_IMPORT_PATH =

# Default rules for deployment.
include(deployment.pri)

DISTFILES += \
    android/gradle/wrapper/gradle-wrapper.jar \
    android/AndroidManifest.xml \
    android/gradlew.bat \
    android/res/values/libs.xml \
    android/build.gradle \
    android/gradle/wrapper/gradle-wrapper.properties \
    android/gradlew \
    android/src/org/cinpla/neuronify/AlwaysOnActivity.java \
    qml/sensors/singletons/qmldir \
    COPYING.md

ANDROID_PACKAGE_SOURCE_DIR = $$PWD/android<|MERGE_RESOLUTION|>--- conflicted
+++ resolved
@@ -34,12 +34,9 @@
     src/retina/kernels/offbottomkernelengine.h \
     src/io/standardpaths.h \
     src/neurons/rateengine.h \
-<<<<<<< HEAD
-    src/utility/mathhelper.h
-=======
+    src/utility/mathhelper.h \
     src/core/neuronifyobject.h \
     src/io/propertygroup.h
->>>>>>> 358aa15a
 
 SOURCES += \
     src/io/fileio.cpp \
@@ -66,12 +63,10 @@
     src/retina/kernels/offbottomkernelengine.cpp \
     src/io/standardpaths.cpp \
     src/neurons/rateengine.cpp \
-<<<<<<< HEAD
-    src/utility/mathhelper.cpp
-=======
+    src/utility/mathhelper.cpp \
     src/core/neuronifyobject.cpp \
     src/io/propertygroup.cpp
->>>>>>> 358aa15a
+
 
 RESOURCES += qml.qrc \
     images.qrc \
