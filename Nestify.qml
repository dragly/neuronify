import QtQuick 2.0
import QtQuick.Controls 1.1
import QtQuick.Layouts 1.1
import QtQuick.Dialogs 1.0
import "hud"
import Nestify 1.0

/*
  TODO:
  Post-inhibitory rebound
  Langvarig depolarisering ved høy frekvens, via kalsiumkanaler. Deaktiveres ved hemming.
  Bistable
  Gaffel for eksitatoriskce
  Gain-synapser med andre symboler, elektriske synapser tegnet som motstand
  Mulighet til å lagre krets
  Mulighet til å lagre time-trace
  Kjøre ting i skyen
  Aksonene er litt tynne, bør være mer synlige
  Linjen rundt cellene bør være tykkere
  Lyd når cellene fyrer av
  Pinch to zoom
  To plott over hverandre
  Koble to kretser sammen etter å ha zoomet ut
  Mulighet til å lagre moduler
*/

Rectangle {
    id: simulatorRoot

    property real lastOrganizeTime: Date.now()
    property real lastStepTime: Date.now()
    property var connections: [] // List used to deselect all connections
    property var organizedItems: []
    property var organizedConnections: []
    property var neurons: []
    property var selectedNeurons: []
    property var copiedNeurons: []
    property var voltmeters: []
    property real currentTimeStep: 0.0
    property real time: 0.0
    //    property var connections: []

    width: 400
    height: 300
    color: "#deebf7"
    antialiasing: true
    smooth: true
    focus: true

    Component.onCompleted: {
        var previousNeuron = undefined
        var previousNeuron2 = undefined
        for(var i = 0; i < 2; i++) {
            var neuron = createNeuron({x: 300 + i * 100, y: 200 + (Math.random()) * 10})
            if(previousNeuron) {
                connectNeurons(previousNeuron, neuron)
            }
            if(i === 0) {
                neuron.clampCurrent = 75.0
                neuron.clampCurrentEnabled = true
            }
            var voltmeter = createVoltmeter({x: 300 + i * 200, y: 400})
            connectVoltmeterToNeuron(neuron, voltmeter)
            previousNeuron = neuron
        }
    }

    function deleteFromList(list, item) {
        var itemIndex = list.indexOf(item)
        if(itemIndex > -1) {
            list.splice(itemIndex, 1)
        }
    }

    //////////////////////// save/load ////////////////

     FileIO {
         id: loadFileIO
         source: "none"
         onError: console.log(msg)
     }

     FileIO {
         id: saveFileIO
         source: "none"
         onError: console.log(msg)
     }



    function saveState(){
        if (!String.format) {
          String.format = function(format) {
            var args = Array.prototype.slice.call(arguments, 1);
            return format.replace(/{(\d+)}/g, function(match, number) {
              return typeof args[number] != 'undefined'
                ? args[number]
                : match
              ;
            });
          };
        }

        var fileString = ""

        console.log("You chose: " + saveFileDialog.fileUrl)

        var counter = 0
        for(var i in neurons) {
            var neuron = neurons[i]
            console.log(neuron.x)
            var ss = "var neuron{0} = createNeuron({x: {1}, y: {2}, clampCurrent: {3}, clampCurrentEnabled: {4}, adaptationIncreaseOnFire: {5}, outputStimulation: {6}})"
            ss = String.format(ss,i.toString(),neuron.x, neuron.y, neuron.clampCurrent,
              neuron.clampCurrentEnabled, neuron.adaptationIncreaseOnFire, neuron.outputStimulation)
            console.log(ss)
            fileString += ss + "\n"
        }

        for(var i in neurons) {
            var neuron = neurons[i]
            for(var j in neuron.connections){
                var toNeuron = neuron.connections[j].itemB
                var indexOfToNeuron = neurons.indexOf(toNeuron)
                fileString += String.format("connectNeurons(neuron{0}, neuron{1}) \n",i,indexOfToNeuron)
            }
        }

        for(var i in voltmeters){
            var voltmeter = voltmeters[i]
            fileString += String.format("var voltmeter{0} = createVoltmeter({x: {1}, y:{2}}) \n", i, voltmeter.x, voltmeter.y)
            var neuronIndex = neurons.indexOf(voltmeter.connectionPlots[0].connection.itemA)
            fileString += String.format("connectVoltmeterToNeuron(neuron{0}, voltmeter{1}) \n",neuronIndex, i)
        }



        saveFileIO.source = saveFileDialog.fileUrl
        saveFileIO.write(fileString)
    }

    function loadState(){
        deleteEverything()
        console.log("You chose: " + loadFileDialog.fileUrl)
        loadFileIO.source = loadFileDialog.fileUrl
        var stateFile = loadFileIO.read()
        console.log(stateFile)
        eval(stateFile)
    }


    FileDialog {
        id: saveFileDialog
        title: "Please eneter a filename"
        visible : false
        selectExisting: false
        nameFilters: ["Nestify files (*.nfy)", "All files (*)"]
        Component.onCompleted: {
        }

        onAccepted: {
            saveState()
        }

        onRejected: {
            console.log("Cancelled")
        }
    }

    FileDialog {
        id: loadFileDialog
        title: "Please choose a file"
        visible : false
        nameFilters: ["Nestify files (*.nfy)", "All files (*)"]
        Component.onCompleted: {
        }

        onAccepted: {
            loadState()
        }

        onRejected: {
            console.log("Cancelled")
        }
    }


    //////////////////////// end of save/load ////////////////

<<<<<<< HEAD
=======
    //    compartment.destroy(1)
>>>>>>> 991bf817
    function deleteEverything() {
        deleteAllVoltmeters()
        deleteAllNeurons()
    }

    function deleteAllNeurons() {
        while(neurons.length > 0){
            deleteNeuron(neurons[0])
        }
    }

    function deleteAllVoltmeters() {
        while(voltmeters.length > 0){
            deleteVoltmeter(voltmeters[0])
        }
    }






    function deleteNeuron(neuron) {
        deselectAll()
        disconnectNeuron(neuron)
        deleteFromList(neurons, neuron)
        deleteFromList(organizedItems, neuron)
        neuron.destroy(1)
        resetOrganize()
    }

    function deleteVoltmeter(voltmeter) {
        if(voltmeterControls.voltmeter === voltmeter) {
            voltmeterControls.voltmeter = null
        }
        var connectionsToRemove = []
        var connectionPlots = voltmeter.connectionPlots
        for(var i in connectionPlots) {
            var connectionPlot = connectionPlots[i]
            connectionsToRemove.push(connectionPlot.connection)
        }
        for(var i in connectionsToRemove) {
            deleteConnection(connectionsToRemove[i])
        }
        var voltmeterIndex = simulatorRoot.voltmeters.indexOf(voltmeter)
        if(voltmeterIndex > -1) {
            simulatorRoot.voltmeters.splice(voltmeterIndex, 1)
        }
        voltmeter.destroy(1)
        resetOrganize()
    }

    function disconnectVoltmeter(voltmeter) {
        var connectionsToDelete = voltmeter.connectionPlots
        for(var i in connectionsToDelete) {
            var connection = connectionsToDelete[i]
            deleteConnection(connection.connection)
        }
        resetOrganize()
    }

    function deleteConnection(connection) {
        deleteFromList(organizedConnections, connection)
        deleteFromList(connections, connection)
        connection.itemA.removeConnection(connection)
        connection.itemB.removeConnection(connection)
        connection.destroy(1)
        resetOrganize()
    }

    function disconnectNeuron(neuron) {
        var connectionsToDelete = neuron.connections.concat(neuron.passiveConnections)
        for(var i in connectionsToDelete) {
            var connection = connectionsToDelete[i]
            deleteConnection(connection)
        }
        resetOrganize()
    }

    function isItemUnderConnector(item, source, connector) {
        var mouse2 = item.mapFromItem(source,
                                      connector.x + connector.width / 2,
                                      connector.y + connector.height / 2)
        var tolerance = connector.width / 2 + item.width * 0.1
        if(mouse2.x > -tolerance && mouse2.x < item.width + tolerance
                && mouse2.y > -tolerance && mouse2.y < item.height + tolerance) {
            return true
        } else {
            return false
        }
    }

    function itemUnderConnector(itemList, source, connector) {
        var item = undefined
        for(var i in itemList) {
            var itemB = itemList[i]
            if(isItemUnderConnector(itemB, source, connector)) {
                item = itemB
            }
        }
        return item
    }

    function deselectAllInList(listName) {
        for(var i in listName) {
            var listObject = listName[i]
            listObject.selected = false
        }
    }

    function selectAllInList(listName) {
        for(var i in listName) {
            var listObject = listName[i]
            listObject.selected = true
        }
    }

    function selectAllNeurons() {
        selectedNeurons = []
        connectionControls.connection = null
        voltmeterControls.voltmeter = null
        neuronControls.neuron = null
        selectAllInList(neurons)
        for(var i in neurons) {
            var neuron = neurons[i]
            selectedNeurons.push(neuron)
        }
    }

    function selectNeurons() {
        connectionControls.connection = null
        voltmeterControls.voltmeter = null
        neuronControls.neuron = null
    }

    function copyNeurons() {
        copiedNeurons = []
        for(var i in selectedNeurons) {
            var neuron = selectedNeurons[i]
            copiedNeurons.push(neuron)
        }
        selectedNeurons = []
    }

    function pasteNeurons() {
        var newNeurons = []
        for(var i in copiedNeurons) {
            var neuronToCopy = copiedNeurons[i]
            var neuron = createNeuron({
                                          x: neuronToCopy.x + 10,
                                          y: neuronToCopy.y + 10,
                                          copiedFrom: neuronToCopy
                                      })

            newNeurons.push(neuron)
        }
        for(var i in copiedNeurons) {
            var oldNeuron = copiedNeurons[i]
            for(var j in newNeurons) {
                var newNeuron = newNeurons[j]
                if(newNeuron.copiedFrom === oldNeuron) {
                    // Find connections
                    for(var k in oldNeuron.connections) {
                        var connectedToNeuron = oldNeuron.connections[k].itemB
                        // Check if connected to copied neuron
                        for(var l in copiedNeurons) {
                            var otherNeuron = copiedNeurons[l]
                            if(otherNeuron === connectedToNeuron) {
                                // Find copied twin
                                for(var m in newNeurons) {
                                    var otherNewNeuron = newNeurons[m]
                                    if(otherNewNeuron.copiedFrom === otherNeuron) {
                                        connectNeurons(newNeuron, otherNewNeuron)
                                    }
                                }
                            }
                        }
                    }
                }
            }
        }

        resetOrganize()
    }

    function selectAll() {
        connectionControls.connection = null
        voltmeterControls.voltmeter = null
        neuronControls.neuron = null
        selectAllInList(connections)
        selectAllInList(voltmeters)
        selectAllInList(neurons)
    }

    function deselectAll() {
        connectionControls.connection = null
        voltmeterControls.voltmeter = null
        neuronControls.neuron = null
        deselectAllInList(connections)
        deselectAllInList(voltmeters)
        deselectAllInList(neurons)
    }

    function clickedNeuron(neuron, mouse) {
        deselectAll()
        neuronControls.neuron = neuron
        neuron.selected = true

        if ((mouse.button === Qt.LeftButton) && (mouse.modifiers & Qt.ShiftModifier)){
            selectNeurons()
            var alreadySelected = false
                for(var j in selectedNeurons) {
                    var alreadySelectedNeuron = selectedNeurons[j]
                    if(alreadySelectedNeuron ===  neuron) {
                        alreadySelected = true
                    }
                }
                if(!alreadySelected) {
                    selectedNeurons.push(neuron)
                    console.log(selectedNeurons.length)
                }

        }else{
            selectedNeurons = []
            selectedNeurons.push(neuron)
            neuron.selected = true
        }

        selectAllInList(selectedNeurons)

    }

    function clickedConnection(connection) {
        deselectAll()
        connectionControls.connection = connection
        connection.selected = true
    }

    function clickedVoltmeter(voltmeter) {
        deselectAll()
        voltmeterControls.voltmeter = voltmeter
        voltmeter.selected = true
    }

    function createNeuron(properties) {
        var component = Qt.createComponent("Neuron.qml")
        var neuron = component.createObject(neuronLayer, properties)
        neuron.x = Math.max(neuron.x, creationControls.width)
        neuron.dragStarted.connect(resetOrganize)
        neuron.widthChanged.connect(resetOrganize)
        neuron.heightChanged.connect(resetOrganize)
        neuron.clicked.connect(clickedNeuron)
        neuron.droppedConnector.connect(createConnectionToPoint)
        neurons.push(neuron)
        organizedItems.push(neuron)
        resetOrganize()
        return neuron
    }

    function createVoltmeter(properties) {
        var component = Qt.createComponent("Voltmeter.qml")
        var voltmeter = component.createObject(neuronLayer, properties)
        voltmeter.x = Math.max(voltmeter.x, creationControls.width)
        voltmeters.push(voltmeter)
        voltmeter.clicked.connect(clickedVoltmeter)
        resetOrganize()
        return voltmeter
    }

    function createConnection(sourceObject, targetObject) {
        var connectionComponent = Qt.createComponent("Connection.qml")
        var connection = connectionComponent.createObject(connectionLayer, {
                                                              itemA: sourceObject,
                                                              itemB: targetObject
                                                          })
        connection.clicked.connect(clickedConnection)
        return connection
    }

    function connectNeurons(itemA, itemB) {
        var connection = createConnection(itemA, itemB)
        itemA.addConnection(connection)
        itemB.addPassiveConnection(connection)
        organizedConnections.push(connection)
        connections.push(connection)
        resetOrganize()
        return connection
    }

    function connectVoltmeterToNeuron(neuron, voltmeter) {
        var connection = createConnection(neuron, voltmeter)
        voltmeter.addConnection(connection)
        neuron.addPassiveConnection(connection)
        connections.push(connection)
        return connection
    }

    function connectionExists(itemA, itemB) {
        var connectionAlreadyExists = false
        for(var j in connections) {
            var existingConnection = connections[j]
            if((existingConnection.itemA === itemA && existingConnection.itemB === itemB)
                    || (existingConnection.itemB === itemB && existingConnection.itemA === itemA)) {
                connectionAlreadyExists = true
                break
            }
        }
        return connectionAlreadyExists
    }

    function createConnectionToPoint(itemA, connector) {
        var targetVoltmeter = itemUnderConnector(voltmeters, itemA, connector)
        if(targetVoltmeter) {
            if(!connectionExists(itemA, targetVoltmeter)) {
                connectVoltmeter(itemA, targetVoltmeter)
                return
            }
        }

        var targetNeuron = itemUnderConnector(neurons, itemA, connector)
        if(targetNeuron) {
            if(connectionExists(itemA, targetNeuron)) {
                return
            }
            if(itemA === targetNeuron) {
                return
            }

            connectNeurons(itemA, targetNeuron)
            return
        }
    }

    function resetOrganize() {
        lastOrganizeTime = Date.now()
        layoutTimer.start()
    }

    function itemCenter(item) {
        return Qt.vector2d(item.x + item.width / 2, item.y + item.height / 2)
    }

    function organize() {
        if(!creationControls.autoLayout) {
            return
        }

        var currentOrganizeTime = Date.now()
        var dt = Math.min(0.032, (currentOrganizeTime - lastOrganizeTime) / 1000.0)
        var springLength = simulatorRoot.width * 0.06
        var anyDragging = false

        for(var i in organizedItems) {
            var item = organizedItems[i]
            item.velocity = Qt.vector2d(0,0)
            if(item.dragging) {
                anyDragging = true
            }
        }

        for(var i in organizedConnections) {
            var connection = organizedConnections[i]
            var source = connection.itemA
            var target = connection.itemB
            var totalSpringLength = source.width / 2.0 + target.width / 2.0 + springLength
            var sourceCenter = itemCenter(source)
            var targetCenter = itemCenter(target)
            var xDiff = sourceCenter.x - targetCenter.x
            var yDiff = sourceCenter.y - targetCenter.y
            var length = Math.sqrt(xDiff*xDiff + yDiff*yDiff)
            var lengthDiff = length - totalSpringLength
            var xDelta = lengthDiff * xDiff / length
            var yDelta = lengthDiff * yDiff / length
            var kFactor = lengthDiff > 0 ? 0.015 : 0.005
            var k = kFactor * simulatorRoot.width
            if(!source.dragging) {
                source.velocity.x -= 0.5 * k * xDelta
                source.velocity.y -= 0.5 * k * yDelta
            }
            if(!target.dragging) {
                target.velocity.x += 0.5 * k * xDelta
                target.velocity.y += 0.5 * k * yDelta
            }
        }

        for(var i = 0; i < organizedItems.length; i++) {
            var minDistance = 50
            var guard = 1.0
            var itemA = organizedItems[i]
            for(var j = i + 1; j < organizedItems.length; j++) {
                var itemB = organizedItems[j]
                var totalMinDistance = Math.max(itemA.height, itemA.width) / 2.0
                        + Math.max(itemB.height, itemB.width) / 2.0
                        + minDistance
                var centerA = itemCenter(itemA)
                var centerB = itemCenter(itemB)
                var xDiff = centerA.x - centerB.x
                var yDiff = centerA.y - centerB.y
                var length = Math.sqrt(xDiff*xDiff + yDiff*yDiff)
                if(length < guard) {
                    continue
                }
                var lengthDiff = length - totalMinDistance
                if(lengthDiff > 0.0) {
                    continue
                }

                var xDelta = lengthDiff * xDiff / length
                var yDelta = lengthDiff * yDiff / length
                var k = simulatorRoot.width * 0.007
                if(!itemA.dragging) {
                    itemA.velocity.x -= 0.5 * k * xDelta
                    itemA.velocity.y -= 0.5 * k * yDelta
                }
                if(!itemB.dragging) {
                    itemB.velocity.x += 0.5 * k * xDelta
                    itemB.velocity.y += 0.5 * k * yDelta
                }
            }
        }

        var maxAppliedSpeed = 0.0
        var maxSpeed = simulatorRoot.width * 1.0
        var minSpeed = simulatorRoot.width * 0.5
        for(var i in organizedItems) {
            var item = organizedItems[i]
            var speed = Math.sqrt(item.velocity.x*item.velocity.x + item.velocity.y*item.velocity.y)
            if(speed > maxSpeed && speed > 0) {
                item.velocity.x *= (maxSpeed / speed)
                item.velocity.y *= (maxSpeed / speed)
            }

            maxAppliedSpeed = Math.max(maxAppliedSpeed, item.velocity.x*item.velocity.x + item.velocity.y*item.velocity.y)
            item.x += item.velocity.x * dt
            item.y += item.velocity.y * dt

            item.x = Math.max(item.x, creationControls.width - item.width * 0.5)
            item.y = Math.max(item.y,  - item.height * 0.5)
            item.x = Math.min(item.x, neuronLayer.width - item.width * 0.5)
            item.y = Math.min(item.y, neuronLayer.height - playbackControls.height - item.height  * 0.5)
        }

        if(maxAppliedSpeed < minSpeed && !anyDragging) {
            layoutTimer.stop()
        }

        lastOrganizeTime = currentOrganizeTime
    }

    Item {
        id: workspaceFlickable

        anchors.fill: parent
        //        contentWidth: 3840 // * workspace.scale
        //        contentHeight: 2160 // * workspace.scale

        MouseArea {
            id: workspaceMouseArea
            anchors.fill: parent

            drag.target: workspace

            property vector2d last
            property vector2d imagekk

            onWheel: {
                var relativeMouse = mapToItem(workspace, wheel.x, wheel.y)
                workspaceScale.origin.x = relativeMouse.x
                workspaceScale.origin.y = relativeMouse.y
                workspaceScale.xScale = Math.min(2.0, Math.max(0.1, workspaceScale.xScale + wheel.angleDelta.y * 0.001))
                var newPosition = mapFromItem(workspace, relativeMouse.x, relativeMouse.y)
                workspace.x += wheel.x - newPosition.x
                workspace.y += wheel.y - newPosition.y
            }

            onClicked: {
                //                workspaceScale.origin.x = mouse.x
                //                workspaceScale.origin.y = mouse.y
                deselectAll()
                selectedNeurons = []
            }
        }

        Item {
            id: workspace
            property alias color: workspaceRectangle.color

            width: 3840
            height: 2160

            transform: Scale {
                id: workspaceScale
                yScale: xScale
            }

            Rectangle {
                id: workspaceRectangle
                anchors.fill: parent
                color: "#f7fbff"
            }

            Item {
                id: connectionLayer
                anchors.fill: parent
            }

            Item {
                id: neuronLayer
                anchors.fill: parent
            }
        }

    }

    CreationControls {
        id: creationControls
        onCreateNeuron: {
            var workspacePosition = simulatorRoot.mapToItem(neuronLayer, position.x, position.y)
            simulatorRoot.createNeuron(workspacePosition)
        }

        onCreateVoltmeter: {
            var workspacePosition = simulatorRoot.mapToItem(neuronLayer, position.x, position.y)
            simulatorRoot.createVoltmeter(workspacePosition)
        }
        onDeleteEverything: {
            simulatorRoot.deleteEverything()
        }
    }

    NeuronControls {
        id: neuronControls
        onDisconnectClicked: {
            simulatorRoot.disconnectNeuron(neuron)
        }
        onDeleteClicked: {
            simulatorRoot.deleteNeuron(neuron)
        }
    }

    VoltmeterControls {
        id: voltmeterControls
    }

    ConnectionControls {
        id: connectionControls
        onDeleteClicked: {
            simulatorRoot.deleteConnection(connection)
        }
    }

    Rectangle {
        id: playbackControls

        property real speed: Math.pow(10, playbackSpeedSlider.value)

        anchors {
            bottom: parent.bottom
            left: parent.left
            right: parent.right
        }
        height: parent.height * 0.08

        color: "#deebf7"
        border.color: "#9ecae1"
        border.width: 1.0

        RowLayout {
            spacing: 10
            anchors.fill: parent
            anchors.margins: 10

            CheckBox {
                id: playingCheckbox
                text: "Simulate"
                checked: true
            }

            Text {
                text: "Speed: "
            }

            Slider {
                id: playbackSpeedSlider
                minimumValue: -1
                maximumValue: 1.2
                Layout.fillWidth: true
            }

            Text {
                text: playbackControls.speed.toFixed(1) + " x"
            }

            Button {
                id: resetButton

                text: "Reset!"
                onClicked: {
                    for(var i in neurons) {
                        var neuron = neurons[i]
                        neuron.reset()
                    }
                }
            }

            Text {
                text: "dt: " + currentTimeStep.toFixed(3)
            }

            Text {
                text: "Time: " + time.toFixed(3) + " ms"
            }

            Item {
                Layout.fillHeight: true
                Layout.fillWidth: true
            }
        }
    }

    Timer {
        id: layoutTimer
        interval: 24
        running: true
        repeat: true
        onTriggered: {
            organize()
        }
    }

    Timer {
        interval: 1
        running: playingCheckbox.checked
        repeat: true
        onRunningChanged: {
            if(running) {
                lastStepTime = Date.now()
            }
        }

        onTriggered: {
            var currentTime = Date.now()
            var dt = (currentTime - lastStepTime) / 1000
            var trueDt = dt
            dt *= 3.0
            dt *= playbackControls.speed
            dt = Math.min(0.050, dt)
            currentTimeStep = 0.99 * currentTimeStep + 0.01 * dt
            time += dt
            for(var i in neurons) {
                var neuron = neurons[i]
                neuron.stepForward(dt)
            }
            for(var i in neurons) {
                var neuron = neurons[i]
                neuron.finalizeStep(dt)
            }
            for(var i in voltmeters) {
                var voltmeter = voltmeters[i]
                voltmeter.stepForward(dt)
            }
            lastStepTime = currentTime
        }
    }

    Keys.onPressed: {
        if(event.modifiers & Qt.ControlModifier && event.key=== Qt.Key_A){
            selectAllNeurons()
            console.log("select all")
        }
        if(event.modifiers & Qt.ControlModifier && event.key=== Qt.Key_C){
            copyNeurons()
            console.log("copy")
        }
        if(event.modifiers & Qt.ControlModifier && event.key=== Qt.Key_V){
            pasteNeurons()
            console.log("paste")
        }

        if(event.key === Qt.Key_Delete) {
            if(voltmeterControls.voltmeter) {
                deleteVoltmeter(voltmeterControls.voltmeter)
            } else if(neuronControls.neuron) {
                deleteNeuron(neuronControls.neuron)
            }
        }
    }
}<|MERGE_RESOLUTION|>--- conflicted
+++ resolved
@@ -186,10 +186,7 @@
 
     //////////////////////// end of save/load ////////////////
 
-<<<<<<< HEAD
-=======
     //    compartment.destroy(1)
->>>>>>> 991bf817
     function deleteEverything() {
         deleteAllVoltmeters()
         deleteAllNeurons()
